--- conflicted
+++ resolved
@@ -11,25 +11,12 @@
 # Video_looper configuration block follows.
 [video_looper]
 
-<<<<<<< HEAD
-# Set which video player will be used to play movies. Since Raspberry Pi OS 11 only cvlc
-# is supported for playing videos. cvlc supports a ton of formats and should handle
-# just about anything. 
-# The image_player only displays images for the duration configured in this file under the "image_player" section.
-# The default is cvlc.
+# Set which video player will be used to play media files.  Can be either cvlcplayer
+# or image_player. cvlcplayer can play common formats like avi, mov, mp4, etc. and
+# with full audio and video, but it has a small ~100ms delay between videos.
+# The image_player only displays images and for the duration configured in this file under the "image_player" section.
+# The default is cvlcplayer.
 video_player = cvlcplayer
-=======
-# Set which video player will be used to play media files.  Can be either omxplayer,
-# hello_video or image_player. omxplayer can play common formats like avi, mov, mp4, etc. and
-# with full audio and video, but it has a small ~100ms delay between videos.
-# If there is only one video omxplayer can also loop seamlessly.
-# hello_video is a simpler player that doesn't do audio and only plays raw H264
-# streams, but loops videos seamlessly if one video is played more than once.
-# The image_player only displays images and for the duration configured in this file under the "image_player" section.
-# The default is omxplayer.
-video_player = omxplayer
-#video_player = hello_video
->>>>>>> a20595aa
 #video_player = image_player
 
 # File Reader Location
@@ -250,18 +237,6 @@
 # https://github.com/popcornmix/omxplayer#synopsis for all available options
 extra_args = --no-osd --audio_fifo 0.01 --video_fifo 0.01 --align center --font-size 55
 
-<<<<<<< HEAD
-=======
-
-# hello_video player configuration follows.
-[hello_video]
-
-# List of supported file extensions.  Must be comma separated and should not
-# include the dot at the start of the extension.
-extensions = h264
-
-
->>>>>>> a20595aa
 # image player configuration follows
 [image_player]
 
