# pi_video_looper
An application to turn your Raspberry Pi into a dedicated looping video playback device.
Can be used in art installations, fairs, theatre, events, infoscreens, advertisements etc...

Works right out of the box, but also has a lot of customisation options to make it fit your use case. See the [video_looper.ini](https://github.com/adafruit/pi_video_looper/blob/master/assets/video_looper.ini) configuration file for an overview of options. 

If you miss a feature just post an issue on Github. (https://github.com/adafruit/pi_video_looper)

<<<<<<< HEAD
With the current Raspberry Pi OS Version 11 (bullseye) only cvlc and image_player are supported.  
If you still want or need to use omxplayer or hello_video you need to install Raspberry Pi OS Lite __(Legacy)__.  
You can download it from here: https://www.raspberrypi.com/software/operating-systems/#raspberry-pi-os-legac
=======
Currently only the __Legacy__ version of Raspberry Pi OS Lite is supported.
You can download it from here: <https://www.raspberrypi.com/software/operating-systems/#raspberry-pi-os-legacy>
>>>>>>> a20595aa

There are also pre-compiled versions available from <https://videolooper.de> (but they might not always contain the latest version of pi_video_looper)

## Changelog
#### new in v1.1.0
 - NEW PLAYER: cvlc  
   since Rasperry Pi OS 11 (bullseye) omxplayer and hello_video are no longer supported.  
   cvlc can be used with the legacy os as well. The install script automatically installs the appropriate dependencies for your system.

#### new in v1.0.10
 - NEW PLAYER: "Image Player" (beta)  
   Displays images in a slideshow instead of playing videos.
   Display duration and other options can be controlled via the "image_player" section in video_looper.ini  
   All other settings, like background image, color, wait time, copy mode, keyboard shortcuts, etc. should work as expected  
   Currently tested formats: jpg, gif, png (others might work also - you need to adapt the extensions setting)

#### new in v1.0.9
 - fixed: background image is reloaded in copymode without restart

#### new in v1.0.8
 - playlist resume option  
   when enabled will resume last played file on restart
 - console output now has a timestamp for easier event tracking
 - Keyboard key for shutdown added ("p")

#### new in v1.0.7
 - huge improvements to CPU utilisation with keyboard_control enabled
 - better randomness for random playback

#### new in v1.0.6

 - Support for omxplayer ALSA sound output.  
   Enabled by setting sound output for omxplayer to `alsa` in video_looper.ini. A new config key `alsa.hw_device` can be used to specify a non-default output device.
 - Support for ALSA hardware volume control.  
   The new config keys `alsa.hw_vol_file` and `alsa.hw_vol_control` can be used to set the output device volume in a text file provided with the videos.
 - The `sound_vol_file` functionality can now be disabled by leaving the config value empty.

#### new in v1.0.5

 - Support for M3U playlists.  
   To be enabled by specifying a playlist path in config key `playlist.path`. It can be absolute, or relative to the `file_reader`'s search directories (`directory`: path given, `usb_drive`: all USB drives' root).  
   Paths in the playlist can be absolute, or relative to the playlist's path.  
   Playlists can include a title for each item (`#EXTINF` directive); see next point.
   If something goes wrong with the playlist (file not found etc.) it will fall back to just play all files in the `file_reader` directory. (enable `console_output` for more info)
 - Support for video titles (omxplayer only).  
   Can display a text on top of the videos.  
   To be enabled by config key `omxplayer.show_titles`.
   Without a playlist file, titles are simply the videos' filename (without extension).  
   If an M3U playlist is used, then titles come from the playlist instead.
   
   An easy way to create M3U files is e.g. VLC. For an example M3U file see assets/example.m3u

#### new in v1.0.4
 - new keyboard shortcut "k"  
   skips the playback of current video (if a video is set to repeat it only skips one iteration)
 - new keyboard shortcut "s"
   stops the current playback. pressing s again starts the playback
 - reworked shortcut handling 
 
#### new in v1.0.3
 - **major new feature:** copymode  
 files will be copied from the usb stick to the player (with fancy progress bar)  
 you can choose if the current files should be deleted beforehand (replace mode is default) 
 or if files from the stick should be added (add mode)  
 the copymode is protected with a "password" which is represented with a file on the drive (set it via the video_looper.ini
 for more infos see "copymode explained below" 
 
 - advanced playlist feature: add _repeat_Nx to any filename (N is a positive integer) and file will be looped that many times
  (additional infos see below)
 - added reload.sh to restart the looper and reload the settings from the ini

#### new in v1.0.2:
 - in directory mode the directory is now monitored;
   if the number of files changes the playlist is regenerated (useful if the folder is filled e.g. via a network share)
 - some defaults have changed
 - new option for the countdown time (default is now 5 seconds)
 - new option for a wait time between videos (default is 0 seconds) 
 - tweaks to the install script (skip the build of hello_video by using (sudo ./install.sh no_hello_video))
 - cleanup of the directory structure
 - added enable.sh analogous to disable.sh
 - added ntfs and exfat support for the usb drive
  
#### new in v1.0.1:
 - reworked for python3
 - keyboard control (quitting the player)
 - option for displaying an image instead of a blank screen between videos
    
## How to install
`sudo apt-get install git`  
`git clone https://github.com/adafruit/pi_video_looper`  
`cd pi_video_looper`  
`sudo ./install.sh`

Default player is omxplayer. Use the `no_hello_video` flag to install without the hello_video player (a lot faster to install):  
`sudo ./install.sh no_hello_video`

## Features and settings
To change the settings of the video looper (e.g. random playback, copy mode, advanced features) edit the `/boot/video_looper.ini` file, i.e. by quitting the player with 'ESC' and logging in to the Raspberry with an attached keyboard, or remotely via ssh. Then edit the configuration file with `sudo nano /boot/video_looper.ini`. Alternatively insert the SD card into your computer and edit it with your preferred text editor.

#### copymode explained:
when a USB drive with video files is plugged in, they are copied onto the rpi. (with progress bar)

to protect the player from unauthorised drives a file must be present on the drive that has a filename 
as defined in the password setting in the ini file (default: videopi)

there is also a setting that controls, if files on the drive should replace the existing files or get added. (replace means that the videofiles on the rpi get deleted)
this ini setting can be overruled by placing a file named "replace" or "add" on the drive.
the default mode is "replace"

Note: files with the same name always get overwritten

#### notable things:
* you can have one video repeated X times before playing the next by adding _repeat_Nx to the filename of a video, where N is a positive number
    * with hello_video there is no gap when a video is repeated but there is a small gap between different videos
    * with omxplayer there will also be a short gap between the repeats
    
* if you have only one video then omxplayer will also loop seamlessly (and with audio)
* the last supported Rasperry Pi OS image version is [2021-05-07-raspios-buster-armhf-lite.zip](https://downloads.raspberrypi.org/raspios_lite_armhf/images/raspios_lite_armhf-2021-05-28/2021-05-07-raspios-buster-armhf-lite.zip)

#### keyboard commands:
if enabled (via config file) the following keyboard commands are active:
* "ESC" - stops playback and exits video_looper
* "k" - sKip - stops the playback of current file and plays next file
* "s" - Stop/Start - stops or starts playback of current file
* "p" - Power off - stop playback and shutdown RPi

#### troubleshooting:
* nothing happening (screen flashes once) when in copymode and new drive is plugged in?
    * check if you have the "password file" on your drive (see copymode explained above)
* if enabled (via config file) log output can be found in `/var/log/supervisor/`
  You can use e.g. `tail -f /var/log/supervisor/*` to view the logs

for a detailed tutorial visit: https://learn.adafruit.com/raspberry-pi-video-looper/installation<|MERGE_RESOLUTION|>--- conflicted
+++ resolved
@@ -6,14 +6,9 @@
 
 If you miss a feature just post an issue on Github. (https://github.com/adafruit/pi_video_looper)
 
-<<<<<<< HEAD
 With the current Raspberry Pi OS Version 11 (bullseye) only cvlc and image_player are supported.  
 If you still want or need to use omxplayer or hello_video you need to install Raspberry Pi OS Lite __(Legacy)__.  
-You can download it from here: https://www.raspberrypi.com/software/operating-systems/#raspberry-pi-os-legac
-=======
-Currently only the __Legacy__ version of Raspberry Pi OS Lite is supported.
-You can download it from here: <https://www.raspberrypi.com/software/operating-systems/#raspberry-pi-os-legacy>
->>>>>>> a20595aa
+You can download it from here: https://www.raspberrypi.com/software/operating-systems/#raspberry-pi-os-legacy
 
 There are also pre-compiled versions available from <https://videolooper.de> (but they might not always contain the latest version of pi_video_looper)
 
